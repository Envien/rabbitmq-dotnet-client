// This source code is dual-licensed under the Apache License, version
// 2.0, and the Mozilla Public License, version 1.1.
//
// The APL v2.0:
//
//---------------------------------------------------------------------------
//   Copyright (C) 2007-2011 VMware, Inc.
//
//   Licensed under the Apache License, Version 2.0 (the "License");
//   you may not use this file except in compliance with the License.
//   You may obtain a copy of the License at
//
//       http://www.apache.org/licenses/LICENSE-2.0
//
//   Unless required by applicable law or agreed to in writing, software
//   distributed under the License is distributed on an "AS IS" BASIS,
//   WITHOUT WARRANTIES OR CONDITIONS OF ANY KIND, either express or implied.
//   See the License for the specific language governing permissions and
//   limitations under the License.
//---------------------------------------------------------------------------
//
// The MPL v1.1:
//
//---------------------------------------------------------------------------
//  The contents of this file are subject to the Mozilla Public License
//  Version 1.1 (the "License"); you may not use this file except in
//  compliance with the License. You may obtain a copy of the License
//  at http://www.mozilla.org/MPL/
//
//  Software distributed under the License is distributed on an "AS IS"
//  basis, WITHOUT WARRANTY OF ANY KIND, either express or implied. See
//  the License for the specific language governing rights and
//  limitations under the License.
//
//  The Original Code is RabbitMQ.
//
//  The Initial Developer of the Original Code is VMware, Inc.
//  Copyright (c) 2007-2011 VMware, Inc.  All rights reserved.
//---------------------------------------------------------------------------


//TODO: Rename to RabbitMQBinding
namespace RabbitMQ.ServiceModel
{
    using System;
    using System.Configuration;
    using System.ServiceModel;
    using System.ServiceModel.Channels;

    using RabbitMQ.Client;

    /// <summary>
    /// A windows communication foundation binding over AMQP
    /// </summary>
    public sealed class RabbitMQBinding : Binding
    {
        private String m_host;
        private int m_port;
        private long m_maxMessageSize;
        private IProtocol m_brokerProtocol;
        private CompositeDuplexBindingElement m_compositeDuplex;
        private TextMessageEncodingBindingElement m_encoding;
        private bool m_isInitialized;
        private bool m_oneWayOnly;
        private ReliableSessionBindingElement m_session;
        private TransactionFlowBindingElement m_transactionFlow;
        private bool m_transactionsEnabled;
        private RabbitMQTransportBindingElement m_transport;

        /// <summary>
        /// Creates a new instance of the RabbitMQBinding class initialized
        /// to use the Protocols.DefaultProtocol. The broker must be set
        /// before use.
        /// </summary>
        public RabbitMQBinding()
            : this(Protocols.DefaultProtocol)
        { }

        /// <summary>
        /// Uses the default protocol and the broker specified by the given
        /// Uri.
        /// </summary>
        /// <param name="hostname">The hostname of the broker to connect to</param>
        /// <param name="port">The port of the broker to connect to</param>
        public RabbitMQBinding(String hostname, int port)
            : this(hostname, port, Protocols.DefaultProtocol)
        { }

        /// <summary>
        /// Uses the broker and protocol specified
        /// </summary>
        /// <param name="hostname">The hostname of the broker to connect to</param>
        /// <param name="port">The port of the broker to connect to</param>
        /// <param name="protocol">The protocol version to use</param>
        public RabbitMQBinding(String hostname, int port, IProtocol protocol)
            : this(protocol)
        {
            this.HostName = hostname;
            this.Port = port;
        }

        /// <summary>
<<<<<<< HEAD
        /// Uses the broker, login and protocol specified
        /// </summary>
        /// <param name="hostname">The hostname of the broker to connect to</param>
        /// <param name="port">The port of the broker to connect to</param>
        /// <param name="username">The broker username to connect with</param>
        /// <param name="password">The broker password to connect with</param>
        /// <param name="protocol">The protocol version to use</param>
        public RabbitMQBinding(String hostname, int port, 
                               String username, String password, IProtocol protocol)
            : this(protocol)
        {
            this.HostName = hostname;
            this.Port = port;
            this.Transport.Username = username;
            this.Transport.Password = password;
=======
        /// Uses the broker and protocol specified
        /// </summary>
        /// <param name="hostname">The hostname of the broker to connect to</param>
        /// <param name="port">The port of the broker to connect to</param>
        /// <param name="maxMessageSize">The largest allowable encoded message size</param>
        /// <param name="protocol">The protocol version to use</param>
        public RabbitMQBinding(String hostname, int port, long maxMessageSize, IProtocol protocol)
            : this(hostname, port, protocol)
        {
            this.MaxMessageSize = maxMessageSize;
>>>>>>> 00a6aaba
        }

        /// <summary>
        /// Uses the specified protocol. The broker must be set before use.
        /// </summary>
        /// <param name="protocol">The protocol version to use</param>
        public RabbitMQBinding(IProtocol protocol)
        {
            m_brokerProtocol = protocol;
            base.Name = "RabbitMQBinding";
            base.Namespace = "http://schemas.rabbitmq.com/2007/RabbitMQ/";

            Initialize();

            this.TransactionFlow = true;
        }

        public override BindingElementCollection CreateBindingElements()
        {
            m_transport.HostName = this.HostName;
            m_transport.Port = this.Port;
            m_transport.BrokerProtocol = this.BrokerProtocol;
            m_transport.MaxReceivedMessageSize = this.MaxMessageSize;
            BindingElementCollection elements = new BindingElementCollection();

            if (m_transactionsEnabled)
            {
                elements.Add(m_transactionFlow);
            }
            if (!OneWayOnly)
            {
                elements.Add(m_session);
                elements.Add(m_compositeDuplex);
            }
            elements.Add(m_encoding);
            elements.Add(m_transport);

            return elements;
        }

        private void Initialize()
        {
            lock (this)
            {
                if (!m_isInitialized)
                {
                    m_transport = new RabbitMQTransportBindingElement();
                    m_encoding = new TextMessageEncodingBindingElement(); // new TextMessageEncodingBindingElement();
                    m_session = new ReliableSessionBindingElement();
                    m_compositeDuplex = new CompositeDuplexBindingElement();
                    m_transactionFlow = new TransactionFlowBindingElement();
                    m_maxMessageSize = 8192L;
                    m_isInitialized = true;
                }
            }
        }

        /// <summary>
        /// Gets the scheme used by the binding, soap.amqp
        /// </summary>
        public override string Scheme
        {
            get { return CurrentVersion.Scheme; }
        }

        /// <summary>
        /// Specifies the hostname of the RabbitMQ Server
        /// </summary>
        [ConfigurationProperty("hostname")]
        public String HostName
        {
            get { return m_host; }
            set { m_host = value; }
        }

        /// <summary>
        /// Specifies the RabbitMQ Server port
        /// </summary>
        [ConfigurationProperty("port")]
        public int Port
        {
            get { return m_port; }
            set { m_port = value; }
        }

        /// <summary>
        /// Specifies the maximum encoded message size
        /// </summary>
        [ConfigurationProperty("maxmessagesize")]
        public long MaxMessageSize
        {
            get { return m_maxMessageSize; }
            set { m_maxMessageSize = value; }
        }

        /// <summary>
        /// Specifies the version of the AMQP protocol that should be used to communicate with the broker
        /// </summary>
        public IProtocol BrokerProtocol
        {
            get { return m_brokerProtocol; }
            set { m_brokerProtocol = value; }
        }

        /// <summary>
        /// Gets the AMQP transport binding element
        /// </summary>
        public RabbitMQTransportBindingElement Transport
        {
            get { return m_transport; }
        }

        /// <summary>
        /// Gets the reliable session parameters for this binding instance
        /// </summary>
        public ReliableSession ReliableSession
        {
            get { return new ReliableSession(m_session); }
        }

        /// <summary>
        /// Determines whether or not the TransactionFlowBindingElement will
        /// be added to the channel stack
        /// </summary>
        public bool TransactionFlow
        {
            get { return m_transactionsEnabled; }
            set { m_transactionsEnabled = value; }
        }

        /// <summary>
        /// Specifies whether or not the CompositeDuplex and ReliableSession
        /// binding elements are added to the channel stack.
        /// </summary>
        public bool OneWayOnly
        {
            get { return m_oneWayOnly; }
            set { m_oneWayOnly = value; }
        }
    }
}<|MERGE_RESOLUTION|>--- conflicted
+++ resolved
@@ -100,34 +100,27 @@
         }
 
         /// <summary>
-<<<<<<< HEAD
         /// Uses the broker, login and protocol specified
         /// </summary>
         /// <param name="hostname">The hostname of the broker to connect to</param>
         /// <param name="port">The port of the broker to connect to</param>
         /// <param name="username">The broker username to connect with</param>
         /// <param name="password">The broker password to connect with</param>
+        /// <param name="virtualhost">The broker virtual host</param>
+        /// <param name="maxMessageSize">The largest allowable encoded message size</param>
         /// <param name="protocol">The protocol version to use</param>
-        public RabbitMQBinding(String hostname, int port, 
-                               String username, String password, IProtocol protocol)
+        public RabbitMQBinding(String hostname, int port,                               
+                               String username, String password,  String virtualhost,
+                               long maxMessageSize, IProtocol protocol)
             : this(protocol)
         {
             this.HostName = hostname;
             this.Port = port;
             this.Transport.Username = username;
             this.Transport.Password = password;
-=======
-        /// Uses the broker and protocol specified
-        /// </summary>
-        /// <param name="hostname">The hostname of the broker to connect to</param>
-        /// <param name="port">The port of the broker to connect to</param>
-        /// <param name="maxMessageSize">The largest allowable encoded message size</param>
-        /// <param name="protocol">The protocol version to use</param>
-        public RabbitMQBinding(String hostname, int port, long maxMessageSize, IProtocol protocol)
-            : this(hostname, port, protocol)
-        {
+            this.Transport.VirtualHost;
             this.MaxMessageSize = maxMessageSize;
->>>>>>> 00a6aaba
+
         }
 
         /// <summary>
