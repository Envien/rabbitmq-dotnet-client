// This source code is dual-licensed under the Apache License, version
// 2.0, and the Mozilla Public License, version 1.1.
//
// The APL v2.0:
//
//---------------------------------------------------------------------------
//   Copyright (c) 2007-2016 Pivotal Software, Inc.
//
//   Licensed under the Apache License, Version 2.0 (the "License");
//   you may not use this file except in compliance with the License.
//   You may obtain a copy of the License at
//
//       http://www.apache.org/licenses/LICENSE-2.0
//
//   Unless required by applicable law or agreed to in writing, software
//   distributed under the License is distributed on an "AS IS" BASIS,
//   WITHOUT WARRANTIES OR CONDITIONS OF ANY KIND, either express or implied.
//   See the License for the specific language governing permissions and
//   limitations under the License.
//---------------------------------------------------------------------------
//
// The MPL v1.1:
//
//---------------------------------------------------------------------------
//  The contents of this file are subject to the Mozilla Public License
//  Version 1.1 (the "License"); you may not use this file except in
//  compliance with the License. You may obtain a copy of the License
//  at http://www.mozilla.org/MPL/
//
//  Software distributed under the License is distributed on an "AS IS"
//  basis, WITHOUT WARRANTY OF ANY KIND, either express or implied. See
//  the License for the specific language governing rights and
//  limitations under the License.
//
//  The Original Code is RabbitMQ.
//
//  The Initial Developer of the Original Code is Pivotal Software, Inc.
//  Copyright (c) 2007-2016 Pivotal Software, Inc.  All rights reserved.
//---------------------------------------------------------------------------

using RabbitMQ.Client.Events;
using RabbitMQ.Client.Framing.Impl;
using System;
using System.Collections.Generic;

namespace RabbitMQ.Client.Impl
{
    public class AutorecoveringModel : IFullModel, IRecoverable
    {
        public readonly object m_eventLock = new object();
        private AutorecoveringConnection m_connection;
        private RecoveryAwareModel m_delegate;

<<<<<<< HEAD
        private List<EventHandler<BasicAckEventArgs>> m_recordedBasicAckEventHandlers =
            new List<EventHandler<BasicAckEventArgs>>();

        private List<EventHandler<BasicNackEventArgs>> m_recordedBasicNackEventHandlers =
            new List<EventHandler<BasicNackEventArgs>>();

        private List<EventHandler<BasicReturnEventArgs>> m_recordedBasicReturnEventHandlers =
            new List<EventHandler<BasicReturnEventArgs>>();

        private List<EventHandler<CallbackExceptionEventArgs>> m_recordedCallbackExceptionEventHandlers =
            new List<EventHandler<CallbackExceptionEventArgs>>();

        private List<EventHandler<ShutdownEventArgs>> m_recordedShutdownEventHandlers =
            new List<EventHandler<ShutdownEventArgs>>();
=======
        protected EventHandler<BasicAckEventArgs> m_recordedBasicAckEventHandlers;

        protected EventHandler<BasicNackEventArgs> m_recordedBasicNackEventHandlers;

        protected EventHandler<BasicReturnEventArgs> m_recordedBasicReturnEventHandlers;

        protected EventHandler<CallbackExceptionEventArgs> m_recordedCallbackExceptionEventHandlers;

        protected EventHandler<ShutdownEventArgs> m_recordedShutdownEventHandlers;
>>>>>>> 037ddbfe

        private ushort prefetchCountConsumer = 0;
        private ushort prefetchCountGlobal = 0;
        private bool usesPublisherConfirms = false;
        private bool usesTransactions = false;
        private EventHandler<EventArgs> m_recovery;

        public IConsumerDispatcher ConsumerDispatcher
        {
            get { return m_delegate.ConsumerDispatcher; }
        }

        public TimeSpan ContinuationTimeout
        {
            get { return m_delegate.ContinuationTimeout; }
            set { m_delegate.ContinuationTimeout = value; }
        }

        public AutorecoveringModel(AutorecoveringConnection conn, RecoveryAwareModel _delegate)
        {
            m_connection = conn;
            m_delegate = _delegate;
        }

        public event EventHandler<BasicAckEventArgs> BasicAcks
        {
            add
            {
                lock (m_eventLock)
                {
                    m_recordedBasicAckEventHandlers += value;
                    m_delegate.BasicAcks += value;
                }
            }
            remove
            {
                lock (m_eventLock)
                {
                    m_recordedBasicAckEventHandlers -= value;
                    m_delegate.BasicAcks -= value;
                }
            }
        }

        public event EventHandler<BasicNackEventArgs> BasicNacks
        {
            add
            {
                lock (m_eventLock)
                {
                    m_recordedBasicNackEventHandlers += value;
                    m_delegate.BasicNacks += value;
                }
            }
            remove
            {
                lock (m_eventLock)
                {
                    m_recordedBasicNackEventHandlers -= value;
                    m_delegate.BasicNacks -= value;
                }
            }
        }

        public event EventHandler<EventArgs> BasicRecoverOk
        {
            add
            {
                // TODO: record and re-add handlers
                m_delegate.BasicRecoverOk += value;
            }
            remove { m_delegate.BasicRecoverOk -= value; }
        }

        public event EventHandler<BasicReturnEventArgs> BasicReturn
        {
            add
            {
                lock (m_eventLock)
                {
                    m_recordedBasicReturnEventHandlers += value;
                    m_delegate.BasicReturn += value;
                }
            }
            remove
            {
                lock (m_eventLock)
                {
                    m_recordedBasicReturnEventHandlers -= value;
                    m_delegate.BasicReturn -= value;
                }
            }
        }

        public event EventHandler<CallbackExceptionEventArgs> CallbackException
        {
            add
            {
                lock (m_eventLock)
                {
                    m_recordedCallbackExceptionEventHandlers += value;
                    m_delegate.CallbackException += value;
                }
            }
            remove
            {
                lock (m_eventLock)
                {
                    m_recordedCallbackExceptionEventHandlers -= value;
                    m_delegate.CallbackException -= value;
                }
            }
        }

        public event EventHandler<FlowControlEventArgs> FlowControl
        {
            add
            {
                // TODO: record and re-add handlers
                m_delegate.FlowControl += value;
            }
            remove { m_delegate.FlowControl -= value; }
        }

        public event EventHandler<ShutdownEventArgs> ModelShutdown
        {
            add
            {
                lock (m_eventLock)
                {
                    m_recordedShutdownEventHandlers += value;
                    m_delegate.ModelShutdown += value;
                }
            }
            remove
            {
                lock (m_eventLock)
                {
                    m_recordedShutdownEventHandlers -= value;
                    m_delegate.ModelShutdown -= value;
                }
            }
        }

        public event EventHandler<EventArgs> Recovery
        {
            add
            {
                lock (m_eventLock)
                {
                    m_recovery += value;
                }
            }
            remove
            {
                lock (m_eventLock)
                {
                    m_recovery -= value;
                }
            }
        }

        public int ChannelNumber
        {
            get { return m_delegate.ChannelNumber; }
        }

        public ShutdownEventArgs CloseReason
        {
            get { return m_delegate.CloseReason; }
        }

        public IBasicConsumer DefaultConsumer
        {
            get { return m_delegate.DefaultConsumer; }
            set { m_delegate.DefaultConsumer = value; }
        }

        public IModel Delegate
        {
            get { return m_delegate; }
        }

        public bool IsClosed
        {
            get { return m_delegate.IsClosed; }
        }

        public bool IsOpen
        {
            get { return m_delegate.IsOpen; }
        }

        public ulong NextPublishSeqNo
        {
            get { return m_delegate.NextPublishSeqNo; }
        }

        public void AutomaticallyRecover(AutorecoveringConnection conn, IConnection connDelegate)
        {
            m_connection = conn;
            RecoveryAwareModel defunctModel = m_delegate;

            m_delegate = conn.CreateNonRecoveringModel();
            m_delegate.InheritOffsetFrom(defunctModel);

            RecoverModelShutdownHandlers();
            RecoverState();

            RecoverBasicReturnHandlers();
            RecoverBasicAckHandlers();
            RecoverBasicNackHandlers();
            RecoverCallbackExceptionHandlers();

            RunRecoveryEventHandlers();
        }

        public void BasicQos(ushort prefetchCount,
            bool global)
        {
            m_delegate.BasicQos(0, prefetchCount, global);
        }

        public void Close(ushort replyCode, string replyText, bool abort)
        {
            try
            {
                m_delegate.Close(replyCode, replyText, abort);
            }
            finally
            {
                m_connection.UnregisterModel(this);
            }
        }

        public void Close(ShutdownEventArgs reason, bool abort)
        {
            try
            {
                m_delegate.Close(reason, abort);
            }
            finally
            {
                m_connection.UnregisterModel(this);
            }
        }

        public bool DispatchAsynchronous(Command cmd)
        {
            return m_delegate.DispatchAsynchronous(cmd);
        }

        public void FinishClose()
        {
            m_delegate.FinishClose();
        }

        public void HandleCommand(ISession session, Command cmd)
        {
            m_delegate.HandleCommand(session, cmd);
        }

        public virtual void OnBasicAck(BasicAckEventArgs args)
        {
            m_delegate.OnBasicAck(args);
        }

        public virtual void OnBasicNack(BasicNackEventArgs args)
        {
            m_delegate.OnBasicNack(args);
        }

        public virtual void OnBasicRecoverOk(EventArgs args)
        {
            m_delegate.OnBasicRecoverOk(args);
        }

        public virtual void OnBasicReturn(BasicReturnEventArgs args)
        {
            m_delegate.OnBasicReturn(args);
        }

        public virtual void OnCallbackException(CallbackExceptionEventArgs args)
        {
            m_delegate.OnCallbackException(args);
        }

        public virtual void OnFlowControl(FlowControlEventArgs args)
        {
            m_delegate.OnFlowControl(args);
        }

        public virtual void OnModelShutdown(ShutdownEventArgs reason)
        {
            m_delegate.OnModelShutdown(reason);
        }

        public void OnSessionShutdown(ISession session, ShutdownEventArgs reason)
        {
            m_delegate.OnSessionShutdown(session, reason);
        }

        public bool SetCloseReason(ShutdownEventArgs reason)
        {
            return m_delegate.SetCloseReason(reason);
        }

        public override string ToString()
        {
            return m_delegate.ToString();
        }

        void IDisposable.Dispose()
        {
            Dispose(true);
            GC.SuppressFinalize(this);
        }

        protected virtual void Dispose(bool disposing)
        {
            if (disposing)
            {
                // dispose managed resources
                Abort();

                m_connection = null;
                m_delegate = null;
                m_recordedBasicAckEventHandlers = null;
                m_recordedBasicNackEventHandlers = null;
                m_recordedBasicReturnEventHandlers = null;
                m_recordedCallbackExceptionEventHandlers = null;
                m_recordedShutdownEventHandlers = null;
            }

            // dispose unmanaged resources
        }

        public void ConnectionTuneOk(ushort channelMax,
            uint frameMax,
            ushort heartbeat)
        {
            m_delegate.ConnectionTuneOk(channelMax, frameMax, heartbeat);
        }

        public void HandleBasicAck(ulong deliveryTag,
            bool multiple)
        {
            m_delegate.HandleBasicAck(deliveryTag, multiple);
        }

        public void HandleBasicCancel(string consumerTag, bool nowait)
        {
            m_delegate.HandleBasicCancel(consumerTag, nowait);
        }

        public void HandleBasicCancelOk(string consumerTag)
        {
            m_delegate.HandleBasicCancelOk(consumerTag);
        }

        public void HandleBasicConsumeOk(string consumerTag)
        {
            m_delegate.HandleBasicConsumeOk(consumerTag);
        }

        public void HandleBasicDeliver(string consumerTag,
            ulong deliveryTag,
            bool redelivered,
            string exchange,
            string routingKey,
            IBasicProperties basicProperties,
            byte[] body)
        {
            m_delegate.HandleBasicDeliver(consumerTag, deliveryTag, redelivered, exchange,
                routingKey, basicProperties, body);
        }

        public void HandleBasicGetEmpty() => m_delegate.HandleBasicGetEmpty();

        public void HandleBasicGetOk(ulong deliveryTag,
            bool redelivered,
            string exchange,
            string routingKey,
            uint messageCount,
            IBasicProperties basicProperties,
            byte[] body)
        {
            m_delegate.HandleBasicGetOk(deliveryTag, redelivered, exchange, routingKey,
                messageCount, basicProperties, body);
        }

        public void HandleBasicNack(ulong deliveryTag,
            bool multiple,
            bool requeue)
        {
            m_delegate.HandleBasicNack(deliveryTag, multiple, requeue);
        }

        public void HandleBasicRecoverOk()
        {
            m_delegate.HandleBasicRecoverOk();
        }

        public void HandleBasicReturn(ushort replyCode,
            string replyText,
            string exchange,
            string routingKey,
            IBasicProperties basicProperties,
            byte[] body)
        {
            m_delegate.HandleBasicReturn(replyCode, replyText, exchange,
                routingKey, basicProperties, body);
        }

        public void HandleChannelClose(ushort replyCode,
            string replyText,
            ushort classId,
            ushort methodId)
        {
            m_delegate.HandleChannelClose(replyCode, replyText, classId, methodId);
        }

        public void HandleChannelCloseOk()
        {
            m_delegate.HandleChannelCloseOk();
        }

        public void HandleChannelFlow(bool active)
        {
            m_delegate.HandleChannelFlow(active);
        }

        public void HandleConnectionBlocked(string reason)
        {
            m_delegate.HandleConnectionBlocked(reason);
        }

        public void HandleConnectionClose(ushort replyCode,
            string replyText,
            ushort classId,
            ushort methodId)
        {
            m_delegate.HandleConnectionClose(replyCode, replyText, classId, methodId);
        }

        public void HandleConnectionOpenOk(string knownHosts)
        {
            m_delegate.HandleConnectionOpenOk(knownHosts);
        }

        public void HandleConnectionSecure(byte[] challenge)
        {
            m_delegate.HandleConnectionSecure(challenge);
        }

        public void HandleConnectionStart(byte versionMajor,
            byte versionMinor,
            IDictionary<string, object> serverProperties,
            byte[] mechanisms,
            byte[] locales)
        {
            m_delegate.HandleConnectionStart(versionMajor, versionMinor, serverProperties,
                mechanisms, locales);
        }

        public void HandleConnectionTune(ushort channelMax,
            uint frameMax,
            ushort heartbeat)
        {
            m_delegate.HandleConnectionTune(channelMax, frameMax, heartbeat);
        }

        public void HandleConnectionUnblocked()
        {
            m_delegate.HandleConnectionUnblocked();
        }

        public void HandleQueueDeclareOk(string queue,
            uint messageCount,
            uint consumerCount)
        {
            m_delegate.HandleQueueDeclareOk(queue, messageCount, consumerCount);
        }

        public void _Private_BasicCancel(string consumerTag,
            bool nowait)
        {
            m_delegate._Private_BasicCancel(consumerTag,
                nowait);
        }

        public void _Private_BasicConsume(string queue,
            string consumerTag,
            bool noLocal,
            bool autoAck,
            bool exclusive,
            bool nowait,
            IDictionary<string, object> arguments)
        {
            m_delegate._Private_BasicConsume(queue,
                consumerTag,
                noLocal,
                autoAck,
                exclusive,
                nowait,
                arguments);
        }

        public void _Private_BasicGet(string queue, bool autoAck)
        {
            m_delegate._Private_BasicGet(queue, autoAck);
        }

        public void _Private_BasicPublish(string exchange,
            string routingKey,
            bool mandatory,
            IBasicProperties basicProperties,
            byte[] body)
        {
            m_delegate._Private_BasicPublish(exchange, routingKey, mandatory,
                basicProperties, body);
        }

        public void _Private_BasicRecover(bool requeue)
        {
            m_delegate._Private_BasicRecover(requeue);
        }

        public void _Private_ChannelClose(ushort replyCode,
            string replyText,
            ushort classId,
            ushort methodId)
        {
            m_delegate._Private_ChannelClose(replyCode, replyText,
                classId, methodId);
        }

        public void _Private_ChannelCloseOk()
        {
            m_delegate._Private_ChannelCloseOk();
        }

        public void _Private_ChannelFlowOk(bool active)
        {
            m_delegate._Private_ChannelFlowOk(active);
        }

        public void _Private_ChannelOpen(string outOfBand)
        {
            m_delegate._Private_ChannelOpen(outOfBand);
        }

        public void _Private_ConfirmSelect(bool nowait)
        {
            m_delegate._Private_ConfirmSelect(nowait);
        }

        public void _Private_ConnectionClose(ushort replyCode,
            string replyText,
            ushort classId,
            ushort methodId)
        {
            m_delegate._Private_ConnectionClose(replyCode, replyText,
                classId, methodId);
        }

        public void _Private_ConnectionCloseOk()
        {
            m_delegate._Private_ConnectionCloseOk();
        }

        public void _Private_ConnectionOpen(string virtualHost,
            string capabilities,
            bool insist)
        {
            m_delegate._Private_ConnectionOpen(virtualHost, capabilities, insist);
        }

        public void _Private_ConnectionSecureOk(byte[] response)
        {
            m_delegate._Private_ConnectionSecureOk(response);
        }

        public void _Private_ConnectionStartOk(IDictionary<string, object> clientProperties,
            string mechanism, byte[] response, string locale)
        {
            m_delegate._Private_ConnectionStartOk(clientProperties, mechanism,
                response, locale);
        }

        public void _Private_ExchangeBind(string destination,
            string source,
            string routingKey,
            bool nowait,
            IDictionary<string, object> arguments)
        {
            _Private_ExchangeBind(destination, source, routingKey,
                nowait, arguments);
        }

        public void _Private_ExchangeDeclare(string exchange,
            string type,
            bool passive,
            bool durable,
            bool autoDelete,
            bool @internal,
            bool nowait,
            IDictionary<string, object> arguments)
        {
            _Private_ExchangeDeclare(exchange, type, passive,
                durable, autoDelete, @internal,
                nowait, arguments);
        }

        public void _Private_ExchangeDelete(string exchange,
            bool ifUnused,
            bool nowait)
        {
            _Private_ExchangeDelete(exchange, ifUnused, nowait);
        }

        public void _Private_ExchangeUnbind(string destination,
            string source,
            string routingKey,
            bool nowait,
            IDictionary<string, object> arguments)
        {
            m_delegate._Private_ExchangeUnbind(destination, source, routingKey,
                nowait, arguments);
        }

        public void _Private_QueueBind(string queue,
            string exchange,
            string routingKey,
            bool nowait,
            IDictionary<string, object> arguments)
        {
            _Private_QueueBind(queue, exchange, routingKey,
                nowait, arguments);
        }

        public void _Private_QueueDeclare(string queue,
            bool passive,
            bool durable,
            bool exclusive,
            bool autoDelete,
            bool nowait,
            IDictionary<string, object> arguments)
        {
            m_delegate._Private_QueueDeclare(queue, passive,
                durable, exclusive, autoDelete,
                nowait, arguments);
        }

        public uint _Private_QueueDelete(string queue,
            bool ifUnused,
            bool ifEmpty,
            bool nowait)
        {
            return m_delegate._Private_QueueDelete(queue, ifUnused,
                ifEmpty, nowait);
        }

        public uint _Private_QueuePurge(string queue,
            bool nowait)
        {
            return m_delegate._Private_QueuePurge(queue, nowait);
        }

        public void Abort()
        {
            try
            {
                m_delegate.Abort();
            }
            finally
            {
                m_connection.UnregisterModel(this);
            }
        }

        public void Abort(ushort replyCode, string replyText)
        {
            try
            {
                m_delegate.Abort(replyCode, replyText);
            }
            finally
            {
                m_connection.UnregisterModel(this);
            }
        }

        public void BasicAck(ulong deliveryTag,
            bool multiple)
        {
            m_delegate.BasicAck(deliveryTag, multiple);
        }

        public void BasicCancel(string consumerTag)
        {
            RecordedConsumer cons = m_connection.DeleteRecordedConsumer(consumerTag);
            if (cons != null)
            {
                m_connection.MaybeDeleteRecordedAutoDeleteQueue(cons.Queue);
            }
            m_delegate.BasicCancel(consumerTag);
        }

        public string BasicConsume(
            string queue,
            bool autoAck,
            string consumerTag,
            bool noLocal,
            bool exclusive,
            IDictionary<string, object> arguments,
            IBasicConsumer consumer)
        {
            var result = m_delegate.BasicConsume(queue, autoAck, consumerTag, noLocal,
                exclusive, arguments, consumer);
            RecordedConsumer rc = new RecordedConsumer(this, queue).
                WithConsumerTag(result).
                WithConsumer(consumer).
                WithExclusive(exclusive).
                WithAutoAck(autoAck).
                WithArguments(arguments);
            m_connection.RecordConsumer(result, rc);
            return result;
        }

        public BasicGetResult BasicGet(string queue,
            bool autoAck)
        {
            return m_delegate.BasicGet(queue, autoAck);
        }

        public void BasicNack(ulong deliveryTag,
            bool multiple,
            bool requeue)
        {
            m_delegate.BasicNack(deliveryTag, multiple, requeue);
        }

        public void BasicPublish(string exchange,
            string routingKey,
            bool mandatory,
            IBasicProperties basicProperties,
            byte[] body)
        {
            m_delegate.BasicPublish(exchange,
                routingKey,
                mandatory,
                basicProperties,
                body);
        }

        public void BasicQos(uint prefetchSize,
            ushort prefetchCount,
            bool global)
        {
            if (global)
            {
                prefetchCountGlobal = prefetchCount;
            }
            else
            {
                prefetchCountConsumer = prefetchCount;
            }
            m_delegate.BasicQos(prefetchSize, prefetchCount, global);
        }

        public void BasicRecover(bool requeue)
        {
            m_delegate.BasicRecover(requeue);
        }

        public void BasicRecoverAsync(bool requeue)
        {
            m_delegate.BasicRecoverAsync(requeue);
        }

        public void BasicReject(ulong deliveryTag,
            bool requeue)
        {
            m_delegate.BasicReject(deliveryTag, requeue);
        }

        public void Close()
        {
            try
            {
                m_delegate.Close();
            }
            finally
            {
                m_connection.UnregisterModel(this);
            }
        }

        public void Close(ushort replyCode, string replyText)
        {
            try
            {
                m_delegate.Close(replyCode, replyText);
            }
            finally
            {
                m_connection.UnregisterModel(this);
            }
        }

        public void ConfirmSelect()
        {
            usesPublisherConfirms = true;
            m_delegate.ConfirmSelect();
        }

        public IBasicProperties CreateBasicProperties()
        {
            return m_delegate.CreateBasicProperties();
        }

        public void ExchangeBind(string destination,
            string source,
            string routingKey,
            IDictionary<string, object> arguments)
        {
            RecordedBinding eb = new RecordedExchangeBinding(this).
                WithSource(source).
                WithDestination(destination).
                WithRoutingKey(routingKey).
                WithArguments(arguments);
            m_connection.RecordBinding(eb);
            m_delegate.ExchangeBind(destination, source, routingKey, arguments);
        }

        public void ExchangeBindNoWait(string destination,
            string source,
            string routingKey,
            IDictionary<string, object> arguments)
        {
            m_delegate.ExchangeBindNoWait(destination, source, routingKey, arguments);
        }

        public void ExchangeDeclare(string exchange, string type, bool durable,
            bool autoDelete, IDictionary<string, object> arguments)
        {
            RecordedExchange rx = new RecordedExchange(this, exchange).
                WithType(type).
                WithDurable(durable).
                WithAutoDelete(autoDelete).
                WithArguments(arguments);
            m_delegate.ExchangeDeclare(exchange, type, durable,
                autoDelete, arguments);
            m_connection.RecordExchange(exchange, rx);
        }

        public void ExchangeDeclareNoWait(string exchange,
            string type,
            bool durable,
            bool autoDelete,
            IDictionary<string, object> arguments)
        {
            RecordedExchange rx = new RecordedExchange(this, exchange).
                WithType(type).
                WithDurable(durable).
                WithAutoDelete(autoDelete).
                WithArguments(arguments);
            m_delegate.ExchangeDeclareNoWait(exchange, type, durable,
                autoDelete, arguments);
            m_connection.RecordExchange(exchange, rx);
        }

        public void ExchangeDeclarePassive(string exchange)
        {
            m_delegate.ExchangeDeclarePassive(exchange);
        }

        public void ExchangeDelete(string exchange,
            bool ifUnused)
        {
            m_delegate.ExchangeDelete(exchange, ifUnused);
            m_connection.DeleteRecordedExchange(exchange);
        }

        public void ExchangeDeleteNoWait(string exchange,
            bool ifUnused)
        {
            m_delegate.ExchangeDeleteNoWait(exchange, ifUnused);
            m_connection.DeleteRecordedExchange(exchange);
        }

        public void ExchangeUnbind(string destination,
            string source,
            string routingKey,
            IDictionary<string, object> arguments)
        {
            RecordedBinding eb = new RecordedExchangeBinding(this).
                WithSource(source).
                WithDestination(destination).
                WithRoutingKey(routingKey).
                WithArguments(arguments);
            m_connection.DeleteRecordedBinding(eb);
            m_delegate.ExchangeUnbind(destination, source, routingKey, arguments);
            m_connection.MaybeDeleteRecordedAutoDeleteExchange(source);
        }

        public void ExchangeUnbindNoWait(string destination,
            string source,
            string routingKey,
            IDictionary<string, object> arguments)
        {
            m_delegate.ExchangeUnbind(destination, source, routingKey, arguments);
        }

        public void QueueBind(string queue,
            string exchange,
            string routingKey,
            IDictionary<string, object> arguments)
        {
            var qb = new RecordedQueueBinding(this).
                WithSource(exchange).
                WithDestination(queue).
                WithRoutingKey(routingKey).
                WithArguments(arguments);
            m_connection.RecordBinding(qb);
            m_delegate.QueueBind(queue, exchange, routingKey, arguments);
        }

        public void QueueBindNoWait(string queue,
            string exchange,
            string routingKey,
            IDictionary<string, object> arguments)
        {
            m_delegate.QueueBind(queue, exchange, routingKey, arguments);
        }

        public QueueDeclareOk QueueDeclare(string queue, bool durable,
                                           bool exclusive, bool autoDelete,
                                           IDictionary<string, object> arguments)
        {
            var result = m_delegate.QueueDeclare(queue, durable, exclusive,
                autoDelete, arguments);
            RecordedQueue rq = new RecordedQueue(this, result.QueueName).
                Durable(durable).
                Exclusive(exclusive).
                AutoDelete(autoDelete).
                Arguments(arguments).
                ServerNamed(string.Empty.Equals(queue));
            m_connection.RecordQueue(result.QueueName, rq);
            return result;
        }

        public void QueueDeclareNoWait(string queue, bool durable,
                                       bool exclusive, bool autoDelete,
                                       IDictionary<string, object> arguments)
        {
            m_delegate.QueueDeclareNoWait(queue, durable, exclusive,
                autoDelete, arguments);
            RecordedQueue rq = new RecordedQueue(this, queue).
                Durable(durable).
                Exclusive(exclusive).
                AutoDelete(autoDelete).
                Arguments(arguments).
                ServerNamed(string.Empty.Equals(queue));
            m_connection.RecordQueue(queue, rq);
        }

        public QueueDeclareOk QueueDeclarePassive(string queue)
        {
            return m_delegate.QueueDeclarePassive(queue);
        }

        public uint MessageCount(string queue)
        {
            return m_delegate.MessageCount(queue);
        }

        public uint ConsumerCount(string queue)
        {
            return m_delegate.ConsumerCount(queue);
        }

        public uint QueueDelete(string queue,
            bool ifUnused,
            bool ifEmpty)
        {
            var result = m_delegate.QueueDelete(queue, ifUnused, ifEmpty);
            m_connection.DeleteRecordedQueue(queue);
            return result;
        }

        public void QueueDeleteNoWait(string queue,
            bool ifUnused,
            bool ifEmpty)
        {
            m_delegate.QueueDeleteNoWait(queue, ifUnused, ifEmpty);
            m_connection.DeleteRecordedQueue(queue);
        }

        public uint QueuePurge(string queue)
        {
            return m_delegate.QueuePurge(queue);
        }

        public void QueueUnbind(string queue,
            string exchange,
            string routingKey,
            IDictionary<string, object> arguments)
        {
            RecordedBinding qb = new RecordedQueueBinding(this).
                WithSource(exchange).
                WithDestination(queue).
                WithRoutingKey(routingKey).
                WithArguments(arguments);
            m_connection.DeleteRecordedBinding(qb);
            m_delegate.QueueUnbind(queue, exchange, routingKey, arguments);
            m_connection.MaybeDeleteRecordedAutoDeleteExchange(exchange);
        }

        public void TxCommit()
        {
            m_delegate.TxCommit();
        }

        public void TxRollback()
        {
            m_delegate.TxRollback();
        }

        public void TxSelect()
        {
            usesTransactions = true;
            m_delegate.TxSelect();
        }

        public bool WaitForConfirms(TimeSpan timeout, out bool timedOut)
        {
            return m_delegate.WaitForConfirms(timeout, out timedOut);
        }

        public bool WaitForConfirms(TimeSpan timeout)
        {
            return m_delegate.WaitForConfirms(timeout);
        }

        public bool WaitForConfirms()
        {
            return m_delegate.WaitForConfirms();
        }

        public void WaitForConfirmsOrDie()
        {
            m_delegate.WaitForConfirmsOrDie();
        }

        public void WaitForConfirmsOrDie(TimeSpan timeout)
        {
            m_delegate.WaitForConfirmsOrDie(timeout);
        }

        private void RecoverBasicAckHandlers()
        {
            lock (m_eventLock)
            {
                m_delegate.BasicAcks += m_recordedBasicAckEventHandlers;
            }
        }

        private void RecoverBasicNackHandlers()
        {
            lock (m_eventLock)
            {
                m_delegate.BasicNacks += m_recordedBasicNackEventHandlers;
            }
        }

        private void RecoverBasicReturnHandlers()
        {
            lock (m_eventLock)
            {
                m_delegate.BasicReturn += m_recordedBasicReturnEventHandlers;
            }
        }

        private void RecoverCallbackExceptionHandlers()
        {
            lock (m_eventLock)
            {
                m_delegate.CallbackException += m_recordedCallbackExceptionEventHandlers;
            }
        }

        private void RecoverModelShutdownHandlers()
        {
            lock (m_eventLock)
            {
                m_delegate.ModelShutdown += m_recordedShutdownEventHandlers;
            }
        }

        private void RecoverState()
        {
            if (prefetchCountConsumer != 0)
            {
                BasicQos(prefetchCountConsumer, false);
            }

            if (prefetchCountGlobal != 0)
            {
                BasicQos(prefetchCountGlobal, true);
            }

            if (usesPublisherConfirms)
            {
                ConfirmSelect();
            }

            if (usesTransactions)
            {
                TxSelect();
            }
        }

        private void RunRecoveryEventHandlers()
        {
            EventHandler<EventArgs> handler = m_recovery;
            if (handler != null)
            {
                foreach (EventHandler<EventArgs> reh in handler.GetInvocationList())
                {
                    try
                    {
                        reh(this, EventArgs.Empty);
                    }
                    catch (Exception e)
                    {
                        var args = new CallbackExceptionEventArgs(e);
                        args.Detail["context"] = "OnModelRecovery";
                        m_delegate.OnCallbackException(args);
                    }
                }
            }
        }

        public IBasicPublishBatch CreateBasicPublishBatch()
        {
            return ((IFullModel)m_delegate).CreateBasicPublishBatch();
        }
    }
}<|MERGE_RESOLUTION|>--- conflicted
+++ resolved
@@ -51,37 +51,17 @@
         private AutorecoveringConnection m_connection;
         private RecoveryAwareModel m_delegate;
 
-<<<<<<< HEAD
-        private List<EventHandler<BasicAckEventArgs>> m_recordedBasicAckEventHandlers =
-            new List<EventHandler<BasicAckEventArgs>>();
-
-        private List<EventHandler<BasicNackEventArgs>> m_recordedBasicNackEventHandlers =
-            new List<EventHandler<BasicNackEventArgs>>();
-
-        private List<EventHandler<BasicReturnEventArgs>> m_recordedBasicReturnEventHandlers =
-            new List<EventHandler<BasicReturnEventArgs>>();
-
-        private List<EventHandler<CallbackExceptionEventArgs>> m_recordedCallbackExceptionEventHandlers =
-            new List<EventHandler<CallbackExceptionEventArgs>>();
-
-        private List<EventHandler<ShutdownEventArgs>> m_recordedShutdownEventHandlers =
-            new List<EventHandler<ShutdownEventArgs>>();
-=======
-        protected EventHandler<BasicAckEventArgs> m_recordedBasicAckEventHandlers;
-
-        protected EventHandler<BasicNackEventArgs> m_recordedBasicNackEventHandlers;
-
-        protected EventHandler<BasicReturnEventArgs> m_recordedBasicReturnEventHandlers;
-
-        protected EventHandler<CallbackExceptionEventArgs> m_recordedCallbackExceptionEventHandlers;
-
-        protected EventHandler<ShutdownEventArgs> m_recordedShutdownEventHandlers;
->>>>>>> 037ddbfe
+        private EventHandler<BasicAckEventArgs> m_recordedBasicAckEventHandlers;
+        private EventHandler<BasicNackEventArgs> m_recordedBasicNackEventHandlers;
+        private EventHandler<BasicReturnEventArgs> m_recordedBasicReturnEventHandlers;
+        private EventHandler<CallbackExceptionEventArgs> m_recordedCallbackExceptionEventHandlers;
+        private EventHandler<ShutdownEventArgs> m_recordedShutdownEventHandlers;
 
         private ushort prefetchCountConsumer = 0;
         private ushort prefetchCountGlobal = 0;
         private bool usesPublisherConfirms = false;
         private bool usesTransactions = false;
+
         private EventHandler<EventArgs> m_recovery;
 
         public IConsumerDispatcher ConsumerDispatcher
@@ -392,7 +372,6 @@
         void IDisposable.Dispose()
         {
             Dispose(true);
-            GC.SuppressFinalize(this);
         }
 
         protected virtual void Dispose(bool disposing)
