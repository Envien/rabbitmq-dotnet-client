// This source code is dual-licensed under the Apache License, version
// 2.0, and the Mozilla Public License, version 1.1.
//
// The APL v2.0:
//
//---------------------------------------------------------------------------
//   Copyright (C) 2007-2010 LShift Ltd., Cohesive Financial
//   Technologies LLC., and Rabbit Technologies Ltd.
//
//   Licensed under the Apache License, Version 2.0 (the "License");
//   you may not use this file except in compliance with the License.
//   You may obtain a copy of the License at
//
//       http://www.apache.org/licenses/LICENSE-2.0
//
//   Unless required by applicable law or agreed to in writing, software
//   distributed under the License is distributed on an "AS IS" BASIS,
//   WITHOUT WARRANTIES OR CONDITIONS OF ANY KIND, either express or implied.
//   See the License for the specific language governing permissions and
//   limitations under the License.
//---------------------------------------------------------------------------
//
// The MPL v1.1:
//
//---------------------------------------------------------------------------
//   The contents of this file are subject to the Mozilla Public License
//   Version 1.1 (the "License"); you may not use this file except in
//   compliance with the License. You may obtain a copy of the License at
//   http://www.rabbitmq.com/mpl.html
//
//   Software distributed under the License is distributed on an "AS IS"
//   basis, WITHOUT WARRANTY OF ANY KIND, either express or implied. See the
//   License for the specific language governing rights and limitations
//   under the License.
//
//   The Original Code is The RabbitMQ .NET Client.
//
//   The Initial Developers of the Original Code are LShift Ltd,
//   Cohesive Financial Technologies LLC, and Rabbit Technologies Ltd.
//
//   Portions created before 22-Nov-2008 00:00:00 GMT by LShift Ltd,
//   Cohesive Financial Technologies LLC, or Rabbit Technologies Ltd
//   are Copyright (C) 2007-2008 LShift Ltd, Cohesive Financial
//   Technologies LLC, and Rabbit Technologies Ltd.
//
//   Portions created by LShift Ltd are Copyright (C) 2007-2010 LShift
//   Ltd. Portions created by Cohesive Financial Technologies LLC are
//   Copyright (C) 2007-2010 Cohesive Financial Technologies
//   LLC. Portions created by Rabbit Technologies Ltd are Copyright
//   (C) 2007-2010 Rabbit Technologies Ltd.
//
//   All Rights Reserved.
//
//   Contributor(s): ______________________________________.
//
//---------------------------------------------------------------------------
using System;
using System.Collections;
using RabbitMQ.Client.Apigen.Attributes;
using RabbitMQ.Client.Events;

namespace RabbitMQ.Client
{
    ///<summary>Common AMQP model, spanning the union of the
    ///functionality offered by versions 0-8, 0-8qpid, and 0-9
    ///(without WIP) of AMQP.</summary>
    ///<remarks>
    /// Extends the IDisposable interface, so that the "using"
    /// statement can be used to scope the lifetime of a channel when
    /// appropriate.
    ///</remarks>
    public interface IModel: IDisposable
    {
        ///<summary>Notifies the destruction of the model.</summary>
        ///<remarks>
        /// If the model is already destroyed at the time an event
        /// handler is added to this event, the event handler will be
        /// fired immediately.
        ///</remarks>
        event ModelShutdownEventHandler ModelShutdown;

        ///<summary>Signalled when a Basic.Return command arrives from
        ///the broker.</summary>
        event BasicReturnEventHandler BasicReturn;

        ///<summary>Signalled when an exception occurs in a callback
        ///invoked by the model.</summary>
        ///<remarks>
        ///Examples of cases where this event will be signalled
        ///include exceptions thrown in IBasicConsumer methods, or
        ///exceptions thrown in ModelShutdownEventHandler delegates
        ///etc.
        ///</remarks>
        event CallbackExceptionEventHandler CallbackException;

        ///<summary>Signalled when an unexpected message is delivered
        ///
        /// Under certain circumstances it is possible for a channel to receive a
        /// message delivery which does not match any consumer which is currently
        /// set up via basicConsume(). This will occur after the following sequence
        /// of events:
        ///
        /// ctag = basicConsume(queue, consumer); // i.e. with explicit acks
        /// // some deliveries take place but are not acked
        /// basicCancel(ctag);
        /// basicRecover(false);
        ///
        /// Since requeue is specified to be false in the basicRecover, the spec
        /// states that the message must be redelivered to "the original recipient"
        /// - i.e. the same channel / consumer-tag. But the consumer is no longer
        /// active.
        ///
        /// In these circumstances, you can register a default consumer to handle
        /// such deliveries. If no default consumer is registered an
        /// InvalidOperationException will be thrown when such a delivery arrives.
        ///
        /// Most people will not need to use this.</summary>
        IBasicConsumer DefaultConsumer { get; set; }

        ///<summary>Returns null if the session is still in a state
        ///where it can be used, or the cause of its closure
        ///otherwise.</summary>
        ShutdownEventArgs CloseReason { get; }

        ///<summary>Returns true if the session is still in a state
        ///where it can be used. Identical to checking if CloseReason
        ///== null.</summary>
        bool IsOpen { get; }

        ///<summary>Construct a completely empty content header for
        ///use with the Basic content class.</summary>
        [AmqpContentHeaderFactory("basic")]
        IBasicProperties CreateBasicProperties();

        ///<summary>Construct a completely empty content header for
        ///use with the File content class.</summary>
        [AmqpContentHeaderFactory("file")]
        [AmqpUnsupported("RabbitMQ.Client.Framing.v0_9_1")]
        IFileProperties CreateFileProperties();

        ///<summary>Construct a completely empty content header for
        ///use with the Stream content class.</summary>
        [AmqpContentHeaderFactory("stream")]
        [AmqpUnsupported("RabbitMQ.Client.Framing.v0_9_1")]
        IStreamProperties CreateStreamProperties();

        ///<summary>(Spec method) Channel flow control functionality.</summary>
        ///<remarks>
        ///</remarks>
        [return: AmqpFieldMapping(null, "active")]
        void ChannelFlow(bool active);

        ///<summary>(Spec method) Declare an exchange.</summary>
        ///<remarks>
        ///The exchange is declared non-passive, non-autodelete, and
        ///non-internal, with no arguments. The "nowait" option is not
        ///exercised.
        ///</remarks>
        [AmqpMethodDoNotImplement(null)]
        void ExchangeDeclare(string exchange, string type, bool durable);

        ///<summary>(Spec method) Declare an exchange.</summary>
        ///<remarks>
        ///The exchange is declared non-passive, non-durable, non-autodelete, and
        ///non-internal, with no arguments. The "nowait" option is not
        ///exercised.
        ///</remarks>
        [AmqpMethodDoNotImplement(null)]
        void ExchangeDeclare(string exchange, string type);

        ///<summary>(Spec method) Declare an exchange.</summary>
        void ExchangeDeclare(string exchange,
                             string type,
                             bool passive,
                             bool durable,
                             [AmqpFieldMapping("RabbitMQ.Client.Framing.v0_9_1", "reserved2")]
                             bool autoDelete,
                             [AmqpFieldMapping("RabbitMQ.Client.Framing.v0_9_1", "reserved3")]
                             bool @internal,
                             [AmqpNowaitArgument(null)]
                             [AmqpFieldMapping("RabbitMQ.Client.Framing.v0_9_1", "noWait")]
                             bool nowait,
                             IDictionary arguments);

        ///<summary>(Spec method) Delete an exchange.</summary>
        void ExchangeDelete(string exchange,
                            bool ifUnused,
                            [AmqpNowaitArgument(null)]
                            [AmqpFieldMapping("RabbitMQ.Client.Framing.v0_9_1", "noWait")]
                            bool nowait);

        ///<summary>(Spec method) Declare a queue.</summary>
        ///<remarks>
        ///The queue is declared non-passive, non-durable,
        ///but exclusive and autodelete, with no arguments. The
        ///server autogenerates a name for the queue - the generated
        ///name is the return value of this method.
        ///</remarks>
        [AmqpMethodDoNotImplement(null)]
        string QueueDeclare();

        ///<summary>(Spec method) Declare a queue.</summary>
        ///<remarks>
        ///The queue is declared non-passive, non-durable,
        ///non-exclusive, and non-autodelete, with no arguments.
        ///</remarks>
        [AmqpMethodDoNotImplement(null)]
        string QueueDeclare(string queue);

        ///<summary>(Spec method) Declare a queue.</summary>
        ///<remarks>
        ///The queue is declared non-passive, non-exclusive, and
        ///non-autodelete, with no arguments.
        ///</remarks>
        [AmqpMethodDoNotImplement(null)]
        string QueueDeclare(string queue,
                            bool durable);

        ///<summary>(Spec method) Declare a queue.</summary>
        ///<remarks>
        ///Returns the name of the queue that was declared.
        ///</remarks>
        [return: AmqpFieldMapping(null, "queue")]
        string QueueDeclare(string queue,
                            bool passive,
                            bool durable,
                            bool exclusive,
                            bool autoDelete,
                            [AmqpNowaitArgument(null)]
                            [AmqpFieldMapping("RabbitMQ.Client.Framing.v0_9_1",
                                              "noWait")]
                            bool nowait,
                            IDictionary arguments);

        ///<summary>(Spec method) Bind a queue to an exchange.</summary>
        void QueueBind(string queue,
                       string exchange,
                       string routingKey,
                       [AmqpNowaitArgument(null)]
                       [AmqpFieldMapping("RabbitMQ.Client.Framing.v0_9_1",
                                         "noWait")]
                       bool nowait,
                       IDictionary arguments);

        ///<summary>(Spec method) Unbind a queue from an exchange.</summary>
        ///<remarks>
        ///Note: This operation is only supported when communicating
        ///using AMQP protocol version 0-9, or when communicating with
        ///a 0-8 broker that has been enhanced with the unofficial
        ///addition of a queue.unbind method.
        ///</remarks>
        [AmqpUnsupported("RabbitMQ.Client.Framing.v0_8qpid")]
        void QueueUnbind(string queue,
                         string exchange,
                         string routingKey,
                         IDictionary arguments);

        ///<summary>(Spec method) Purge a queue of messages.</summary>
        ///<remarks>
        ///Returns the number of messages purged. If nowait is
        ///specified, returns <code>uint.MaxValue</code>.
        ///</remarks>
        [return: AmqpFieldMapping(null, "messageCount")]
        uint QueuePurge(string queue,
                        [AmqpNowaitArgument(null, "0xFFFFFFFF")]
                        [AmqpFieldMapping("RabbitMQ.Client.Framing.v0_9_1",
                                          "noWait")]
                        bool nowait);

        ///<summary>(Spec method) Delete a queue.</summary>
        ///<remarks>
        ///Returns the number of messages purged during queue
        ///deletion. If nowait is specified, returns
        ///<code>uint.MaxValue</code>.
        ///</remarks>
        [return: AmqpFieldMapping(null, "messageCount")]
        uint QueueDelete(string queue,
                         bool ifUnused,
                         bool ifEmpty,
                         [AmqpNowaitArgument(null, "0xFFFFFFFF")]
                         [AmqpFieldMapping("RabbitMQ.Client.Framing.v0_9_1",
                                           "noWait")]
                         bool nowait);

        ///<summary>Start a Basic content-class consumer.</summary>
        ///<remarks>
        ///The consumer is started with noAck=false (i.e. BasicAck is required),
        ///an empty consumer tag (i.e. the server creates and returns a fresh consumer tag),
        ///noLocal=false and exclusive=false.
        ///</remarks>
        [AmqpMethodDoNotImplement(null)]
        string BasicConsume(string queue,
                            IDictionary filter,
                            IBasicConsumer consumer);

        ///<summary>Start a Basic content-class consumer.</summary>
        ///<remarks>
        ///The consumer is started with
        ///an empty consumer tag (i.e. the server creates and returns a fresh consumer tag),
        ///noLocal=false and exclusive=false.
        ///</remarks>
        [AmqpMethodDoNotImplement(null)]
        string BasicConsume(string queue,
                            bool noAck,
                            IDictionary filter,
                            IBasicConsumer consumer);

        ///<summary>Start a Basic content-class consumer.</summary>
        ///<remarks>
        ///The consumer is started with
        ///noLocal=false and exclusive=false.
        ///</remarks>
        [AmqpMethodDoNotImplement(null)]
        string BasicConsume(string queue,
                            bool noAck,
                            string consumerTag,
                            IDictionary filter,
                            IBasicConsumer consumer);

        ///<summary>Start a Basic content-class consumer.</summary>
        [AmqpMethodDoNotImplement(null)]
        string BasicConsume(string queue,
                            bool noAck,
                            string consumerTag,
                            bool noLocal,
                            bool exclusive,
                            IDictionary filter,
                            IBasicConsumer consumer);

        ///<summary>Delete a Basic content-class consumer.</summary>
        [AmqpMethodDoNotImplement(null)]
        void BasicCancel(string consumerTag);

        ///<summary>(Spec method) Configures QoS parameters of the Basic content-class.</summary>
        void BasicQos(uint prefetchSize,
                      ushort prefetchCount,
                      bool global);

        ///<summary>(Spec method) Convenience overload of BasicPublish.</summary>
        ///<remarks>
        ///The publication occurs with mandatory=false and immediate=false.
        ///</remarks>
        [AmqpMethodDoNotImplement(null)]
        void BasicPublish(PublicationAddress addr,
                          IBasicProperties basicProperties,
                          byte[] body);

        ///<summary>(Spec method) Convenience overload of BasicPublish.</summary>
        ///<remarks>
        ///The publication occurs with mandatory=false and immediate=false.
        ///</remarks>
        [AmqpMethodDoNotImplement(null)]
        void BasicPublish(string exchange,
                          string routingKey,
                          IBasicProperties basicProperties,
                          byte[] body);

        ///<summary>(Spec method) Publish a message using the Basic
        ///content-class.</summary>
        [AmqpMethodDoNotImplement(null)]
        void BasicPublish(string exchange,
                          string routingKey,
                          bool mandatory,
                          bool immediate,
                          IBasicProperties basicProperties,
                          byte[] body);

        ///<summary>(Spec method) Acknowledge one or more delivered message(s).</summary>
        void BasicAck(ulong deliveryTag,
                      bool multiple);

        ///<summary>(Spec method) Reject a delivered message.</summary>
        void BasicReject(ulong deliveryTag,
                         bool requeue);

        ///<summary>(Spec method)</summary>
        void BasicRecover(bool requeue);

        ///<summary>(Spec method) Retrieve an individual message, if
        ///one is available; returns null if the server answers that
        ///no messages are currently available. See also
        ///IModel.BasicAck.</summary>
        [AmqpMethodDoNotImplement(null)]
        BasicGetResult BasicGet(string queue,
                                bool noAck);

        ///<summary>(Spec method) Enable TX mode for this session.</summary>
        void TxSelect();

        ///<summary>(Spec method) Commit this session's active TX
        ///transaction.</summary>
        void TxCommit();

        ///<summary>(Spec method) Roll back this session's active TX
        ///transaction.</summary>
        void TxRollback();

        ///<summary>(Spec method) Enable DTX mode for this session.</summary>
<<<<<<< HEAD
        [AmqpMethodDoNotImplement("RabbitMQ.Client.Framing.v0_9_1")]
        void DtxSelect();

        ///<summary>(Spec method)</summary>
        [AmqpMethodDoNotImplement("RabbitMQ.Client.Framing.v0_9_1")]
=======
        [AmqpUnsupported("RabbitMQ.Client.Framing.v0_9_1")]
        void DtxSelect();

        ///<summary>(Spec method)</summary>
        [AmqpUnsupported("RabbitMQ.Client.Framing.v0_9_1")]
>>>>>>> 2f17442c
        void DtxStart(string dtxIdentifier);

        ///<summary>Close this session.</summary>
        ///<remarks>
        ///If the session is already closed (or closing), then this
        ///method does nothing but wait for the in-progress close
        ///operation to complete. This method will not return to the
        ///caller until the shutdown is complete.
        ///</remarks>
        [AmqpMethodDoNotImplement(null)]
        void Close();
        
        ///<summary>Close this session.</summary>
        ///<remarks>
        ///The method behaves in the same way as Close(), with the only
        ///difference that the model is closed with the given model
        ///close code and message.
        ///<para>
        ///The close code (See under "Reply Codes" in the AMQP specification)
        ///</para>
        ///<para>
        ///A message indicating the reason for closing the model
        ///</para>
        ///</remarks>
        [AmqpMethodDoNotImplement(null)]
        void Close(ushort replyCode, string replyText);
        
        ///<summary>Abort this session.</summary>
        ///<remarks>
        ///If the session is already closed (or closing), then this
        ///method does nothing but wait for the in-progress close
        ///operation to complete. This method will not return to the
        ///caller until the shutdown is complete.
        ///In comparison to normal Close() method, Abort() will not throw
        ///AlreadyClosedException or IOException during closing model.
        ///</remarks>
        [AmqpMethodDoNotImplement(null)]
        void Abort();
        
        ///<summary>Abort this session.</summary>
        ///<remarks>
        ///The method behaves in the same way as Abort(), with the only
        ///difference that the model is closed with the given model
        ///close code and message.
        ///<para>
        ///The close code (See under "Reply Codes" in the AMQP specification)
        ///</para>
        ///<para>
        ///A message indicating the reason for closing the model
        ///</para>
        ///</remarks>
        [AmqpMethodDoNotImplement(null)]
        void Abort(ushort replyCode, string replyText);
    }

    ///<summary>Represents Basic.GetOk responses from the server.</summary>
    ///<remarks>
    /// Basic.Get either returns an instance of this class, or null if
    /// a Basic.GetEmpty was received.
    ///</remarks>
    public class BasicGetResult
    {
        private ulong m_deliveryTag;
        private bool m_redelivered;
        private string m_exchange;
        private string m_routingKey;
        private uint m_messageCount;
        private IBasicProperties m_basicProperties;
        private byte[] m_body;

        ///<summary>Sets the new instance's properties from the
        ///arguments passed in.</summary>
        public BasicGetResult(ulong deliveryTag,
                              bool redelivered,
                              string exchange,
                              string routingKey,
                              uint messageCount,
                              IBasicProperties basicProperties,
                              byte[] body)
        {
            m_deliveryTag = deliveryTag;
            m_redelivered = redelivered;
            m_exchange = exchange;
            m_routingKey = routingKey;
            m_messageCount = messageCount;
            m_basicProperties = basicProperties;
            m_body = body;
        }

        ///<summary>Retrieve the delivery tag for this message. See also IModel.BasicAck.</summary>
        public ulong DeliveryTag { get { return m_deliveryTag; } }
        ///<summary>Retrieve the redelivered flag for this message.</summary>
        public bool Redelivered { get { return m_redelivered; } }
        ///<summary>Retrieve the exchange this message was published to.</summary>
        public string Exchange { get { return m_exchange; } }
        ///<summary>Retrieve the routing key with which this message was published.</summary>
        public string RoutingKey { get { return m_routingKey; } }

        ///<summary>Retrieve the number of messages pending on the
        ///queue, excluding the message being delivered.</summary>
        ///<remarks>
        /// Note that this figure is indicative, not reliable, and can
        /// change arbitrarily as messages are added to the queue and
        /// removed by other clients.
        ///</remarks>
        public uint MessageCount { get { return m_messageCount; } }

        ///<summary>Retrieves the Basic-class content header properties for this message.</summary>
        public IBasicProperties BasicProperties { get { return m_basicProperties; } }
        ///<summary>Retrieves the body of this message.</summary>
        public byte[] Body { get { return m_body; } }
    }
}

namespace RabbitMQ.Client.Impl
{
    ///<summary>Not part of the public API. Extension of IModel to
    ///include utilities and connection-setup routines needed by the
    ///implementation side.</summary>
    ///
    ///<remarks>This interface is used by the API autogeneration
    ///process. The AMQP XML specifications are read by the spec
    ///compilation tool, and after the basic method interface and
    ///implementation classes are generated, this interface is
    ///scanned, and a spec-version-specific implementation is
    ///autogenerated. Annotations are used on certain methods, return
    ///types, and parameters, to customise the details of the
    ///autogeneration process.</remarks>
    ///
    ///<see cref="RabbitMQ.Client.Impl.ModelBase"/>
    ///<see cref="RabbitMQ.Client.Framing.Impl.v0_9.Model"/>
    public interface IFullModel : RabbitMQ.Client.IModel
    {
        ///<summary>Used to send a Basic.Publish method. Called by the
        ///public publish method after potential null-reference issues
        ///have been rectified.</summary>
        [AmqpMethodMapping(null, "basic", "publish")]
        void _Private_BasicPublish(string exchange,
                                   string routingKey,
                                   bool mandatory,
                                   bool immediate,
                                   [AmqpContentHeaderMapping]
                                   IBasicProperties basicProperties,
                                   [AmqpContentBodyMapping]
                                   byte[] body);

        ///<summary>Used to send a Basic.Consume method. The public
        ///consume API calls this while also managing internal
        ///datastructures.</summary>
        [AmqpForceOneWay]
        [AmqpMethodMapping(null, "basic", "consume")]
        void _Private_BasicConsume(string queue,
                                   string consumerTag,
                                   bool noLocal,
                                   bool noAck,
                                   bool exclusive,
                                   [AmqpFieldMapping("RabbitMQ.Client.Framing.v0_9_1",
                                                     "noWait")]
                                   bool nowait,
                                   [AmqpUnsupported("RabbitMQ.Client.Framing.v0_8")]
                                   [AmqpFieldMapping("RabbitMQ.Client.Framing.v0_8qpid",
                                                     "arguments")]
                                   [AmqpFieldMapping("RabbitMQ.Client.Framing.v0_9_1",
                                                     "arguments")]
                                   IDictionary filter);

        ///<summary>Handle incoming Basic.ConsumeOk methods.</summary>
        void HandleBasicConsumeOk(string consumerTag);

        ///<summary>Used to send a Basic.Cancel method. The public
        ///consume API calls this while also managing internal
        ///datastructures.</summary>
        [AmqpForceOneWay]
        [AmqpMethodMapping(null, "basic", "cancel")]
        void _Private_BasicCancel(string consumerTag,
                                  [AmqpFieldMapping("RabbitMQ.Client.Framing.v0_9_1",
                                                     "noWait")]
                                  bool nowait);

        ///<summary>Handle incoming Basic.CancelOk methods.</summary>
        void HandleBasicCancelOk(string consumerTag);

        ///<summary>Used to send a Channel.Open. Called during session
        ///initialisation.</summary>
        [AmqpMethodMapping(null, "channel", "open")]
        void _Private_ChannelOpen([AmqpFieldMapping("RabbitMQ.Client.Framing.v0_9_1",
                                  "reserved1")]
                                  string outOfBand);

        ///<summary>Used to send a Channel.CloseOk. Called during
        ///session shutdown.</summary>
        [AmqpMethodMapping(null, "channel", "close-ok")]
        void _Private_ChannelCloseOk();

        ///<summary>Used to send a Channel.Close. Called during
        ///session shutdown.</summary>
        [AmqpForceOneWay]
        [AmqpMethodMapping(null, "channel", "close")]
        void _Private_ChannelClose(ushort replyCode,
                                   string replyText,
                                   ushort classId,
                                   ushort methodId);

        ///<summary>Used to send a Basic.Get. Basic.Get is a special
        ///case, since it can result in a Basic.GetOk or a
        ///Basic.GetEmpty, so this level of manual control is
        ///required.</summary>
        [AmqpForceOneWay]
        [AmqpMethodMapping(null, "basic", "get")]
        void _Private_BasicGet(string queue,
                               bool noAck);

        ///<summary>Handle incoming Basic.GetOk methods. Routes the
        ///information to a waiting Basic.Get continuation.</summary>
        void HandleBasicGetOk(ulong deliveryTag,
                              bool redelivered,
                              string exchange,
                              string routingKey,
                              uint messageCount,
                              [AmqpContentHeaderMapping]
                              IBasicProperties basicProperties,
                              [AmqpContentBodyMapping]
                              byte[] body);

        ///<summary>Handle incoming Basic.GetEmpty methods. Routes the
        ///information to a waiting Basic.Get continuation.</summary>
        ///<remarks>
        /// Note that the clusterId field is ignored, as in the
        /// specification it notes that it is "deprecated pending
        /// review".
        ///</remarks>
        void HandleBasicGetEmpty();

        ///<summary>Handle incoming Basic.Deliver methods. Dispatches
        ///to waiting consumers.</summary>
        void HandleBasicDeliver(string consumerTag,
                                ulong deliveryTag,
                                bool redelivered,
                                string exchange,
                                string routingKey,
                                [AmqpContentHeaderMapping]
                                IBasicProperties basicProperties,
                                [AmqpContentBodyMapping]
                                byte[] body);

        ///<summary>Handle incoming Basic.Return methods. Signals a
        ///BasicReturnEvent.</summary>
        void HandleBasicReturn(ushort replyCode,
                               string replyText,
                               string exchange,
                               string routingKey,
                               [AmqpContentHeaderMapping]
                               IBasicProperties basicProperties,
                               [AmqpContentBodyMapping]
                               byte[] body);
                               
        ///<summary>Used to send a Channel.FlowOk. Confirms that
        ///Channel.Flow from the broker was processed.</summary>
        [AmqpMethodMapping(null, "channel", "flow-ok")]
        void _Private_ChannelFlowOk(bool active);
        
        ///<summary>Handle incoming Channel.Flow methods. Either
        ///stops or resumes sending the methods that have content.</summary>
        void HandleChannelFlow(bool active);

        ///<summary>Handle an incoming Channel.Close. Shuts down the
        ///session and model.</summary>
        void HandleChannelClose(ushort replyCode,
                                string replyText,
                                ushort classId,
                                ushort methodId);

        ///<summary>Handle an incoming Channel.CloseOk.</summary>
        void HandleChannelCloseOk();

        ///////////////////////////////////////////////////////////////////////////
        // Connection-related methods, for use in channel 0 during
        // connection startup/shutdown.

        ///<summary>Handle an incoming Connection.Start. Used during
        ///connection initialisation.</summary>
        void HandleConnectionStart(byte versionMajor,
                                   byte versionMinor,
                                   IDictionary serverProperties,
                                   byte[] mechanisms,
                                   byte[] locales);

        ///<summary>Sends a Connection.StartOk, and waits for a
        ///Connection.Tune. Used during connection
        ///initialisation.</summary>
        [return: AmqpMethodMapping(null, "connection", "tune")]
        ConnectionTuneDetails ConnectionStartOk(IDictionary clientProperties,
                                                string mechanism,
                                                byte[] response,
                                                string locale);

        ///<summary>Sends a Connection.TuneOk. Used during connection
        ///initialisation.</summary>
        void ConnectionTuneOk(ushort channelMax,
                              uint frameMax,
                              ushort heartbeat);


        ///<summary>Used to send a Connection.Open. Called during
        ///connection startup.</summary>
        [AmqpForceOneWay]
        [AmqpMethodMapping(null, "connection", "open")]
        void _Private_ConnectionOpen(string virtualHost,
                                     [AmqpFieldMapping("RabbitMQ.Client.Framing.v0_9_1", "reserved1")]
<<<<<<< HEAD
                                     string capabilities,                                    
=======
                                     string capabilities,
>>>>>>> 2f17442c
                                     [AmqpFieldMapping("RabbitMQ.Client.Framing.v0_9_1", "reserved2")]
                                     bool insist);

        ///<summary>Handle an incoming Connection.OpenOk.</summary>
<<<<<<< HEAD
        void HandleConnectionOpenOk([AmqpUnsupported("RabbitMQ.Client.Framing.v0_9_1")]
=======
        void HandleConnectionOpenOk([AmqpFieldMapping("RabbitMQ.Client.Framing.v0_9_1", "reserved1")]
>>>>>>> 2f17442c
                                    string knownHosts);

        ///<summary>Handle an incoming Connection.Redirect.</summary>
        [AmqpMethodDoNotImplement("RabbitMQ.Client.Framing.v0_9_1")]
        void HandleConnectionRedirect(string host,
                                      string knownHosts);

        ///<summary>Used to send a Connection.Close. Called during
        ///connection shutdown.</summary>
        [AmqpMethodMapping(null, "connection", "close")]
        void _Private_ConnectionClose(ushort replyCode,
                                      string replyText,
                                      ushort classId,
                                      ushort methodId);

        ///<summary>Used to send a Connection.CloseOk. Called during
        ///connection shutdown.</summary>
        [AmqpMethodMapping(null, "connection", "close-ok")]
        void _Private_ConnectionCloseOk();

        ///<summary>Handle an incoming Connection.Close. Shuts down the
        ///connection and all sessions and models.</summary>
        void HandleConnectionClose(ushort replyCode,
                                   string replyText,
                                   ushort classId,
                                   ushort methodId);
    }

    ///<summary>Essential information from an incoming Connection.Tune
    ///method.</summary>
    public struct ConnectionTuneDetails
    {
        ///<summary>The peer's suggested channel-max parameter.</summary>
        public ushort m_channelMax;
        ///<summary>The peer's suggested frame-max parameter.</summary>
        public uint m_frameMax;
        ///<summary>The peer's suggested heartbeat parameter.</summary>
        public ushort m_heartbeat;
    }
}

namespace RabbitMQ.Client.Apigen.Attributes
{
    ///<summary>Base class for attributes for controlling the API
    ///autogeneration process.</summary>
    public abstract class AmqpApigenAttribute : Attribute
    {
        ///<summary>The specification namespace (i.e. version) that
        ///this attribute applies to, or null for all specification
        ///versions.</summary>
        public string m_namespaceName;

        public AmqpApigenAttribute(string namespaceName)
        {
            m_namespaceName = namespaceName;
        }
    }

    ///<summary>Causes the API generator to ignore the attributed method.</summary>
    ///
    ///<remarks>Mostly used to declare convenience overloads of
    ///various AMQP methods in the IModel interface. Also used
    ///to omit an autogenerated implementation of a method which
    ///is not required for one protocol version. The API
    ///autogeneration process should of course not attempt to produce
    ///an implementation of the convenience methods, as they will be
    ///implemented by hand with sensible defaults, delegating to the
    ///autogenerated variant of the method concerned.</remarks>
    [AttributeUsage(AttributeTargets.All, AllowMultiple = true)]
    public class AmqpMethodDoNotImplementAttribute : AmqpApigenAttribute
    {
        public AmqpMethodDoNotImplementAttribute(string namespaceName)
            : base(namespaceName) { }
    }

    ///<summary>Causes the API generator to generate asynchronous
    ///receive code for the attributed method.</summary>
    [AttributeUsage(AttributeTargets.All, AllowMultiple = true)]
    public class AmqpAsynchronousHandlerAttribute : AmqpApigenAttribute
    {
        public AmqpAsynchronousHandlerAttribute(string namespaceName)
            : base(namespaceName) { }
    }

    ///<summary>Causes the API generator to generate
    ///exception-throwing code for, instead of simply ignoring, the
    ///attributed method.</summary>
    ///
    ///<see cref="AmqpMethodDoNotImplementAttribute"/>
    [AttributeUsage(AttributeTargets.All, AllowMultiple = true)]
    public class AmqpUnsupportedAttribute : AmqpApigenAttribute
    {
        public AmqpUnsupportedAttribute(string namespaceName)
            : base(namespaceName) { }
    }

    ///<summary>Informs the API generator which AMQP method field to
    ///use for either a parameter in a request, or for a simple result
    ///in a reply.</summary>
    [AttributeUsage(AttributeTargets.All, AllowMultiple = true)]
    public class AmqpFieldMappingAttribute : AmqpApigenAttribute
    {
        public string m_fieldName;

        public AmqpFieldMappingAttribute(string namespaceName,
                                string fieldName)
            : base(namespaceName)
        {
            m_fieldName = fieldName;
        }
    }

    ///<summary>Informs the API generator which AMQP method to use for
    ///either a request (if applied to an IModel method) or a reply
    ///(if applied to an IModel method result).</summary>
    [AttributeUsage(AttributeTargets.All, AllowMultiple = true)]
    public class AmqpMethodMappingAttribute : AmqpApigenAttribute
    {
        public string m_className;
        public string m_methodName;

        public AmqpMethodMappingAttribute(string namespaceName,
                                 string className,
                                 string methodName)
            : base(namespaceName)
        {
            m_className = className;
            m_methodName = methodName;
        }
    }

    ///<summary>This attribute, if placed on a parameter in an IModel
    ///method, causes it to be interpreted as a "nowait" parameter for
    ///the purposes of autogenerated RPC reply continuation management
    ///and control.</summary>
    [AttributeUsage(AttributeTargets.All, AllowMultiple = true)]
    public class AmqpNowaitArgumentAttribute : AmqpApigenAttribute
    {
        public string m_replacementExpression;

        public AmqpNowaitArgumentAttribute(string namespaceName)
            : this(namespaceName, null) { }

        public AmqpNowaitArgumentAttribute(string namespaceName,
                                  string replacementExpression)
            : base(namespaceName)
        {
            m_replacementExpression = replacementExpression;
        }
    }

    ///<summary>This attribute, if placed on a method in IModel,
    ///causes the method to be interpreted as a factory method
    ///producing a protocol-specific implementation of a common
    ///content header interface.</summary>
    public class AmqpContentHeaderFactoryAttribute : Attribute
    {
        public string m_contentClass;

        public AmqpContentHeaderFactoryAttribute(string contentClass)
        {
            m_contentClass = contentClass;
        }
    }

    ///<summary>This attribute, if placed on a parameter in a
    ///content-carrying IModel method, causes it to be sent as part of
    ///the content header frame.</summary>
    public class AmqpContentHeaderMappingAttribute : Attribute
    {
        public AmqpContentHeaderMappingAttribute() { }
    }

    ///<summary>This attribute, if placed on a parameter in a
    ///content-carrying IModel method, causes it to be sent as part of
    ///the content body frame.</summary>
    public class AmqpContentBodyMappingAttribute : Attribute
    {
        public AmqpContentBodyMappingAttribute() { }
    }

    ///<summary>This attribute, placed on an IModel method, causes
    ///what would normally be an RPC, sent with ModelRpc, to be sent
    ///as if it were oneway, with ModelSend. The assumption that this
    ///is for a custom continuation (e.g. for BasicConsume/BasicCancel
    ///etc.)</summary>
    public class AmqpForceOneWayAttribute : Attribute
    {
        public AmqpForceOneWayAttribute() { }
    }
}<|MERGE_RESOLUTION|>--- conflicted
+++ resolved
@@ -178,7 +178,6 @@
                              [AmqpFieldMapping("RabbitMQ.Client.Framing.v0_9_1", "reserved3")]
                              bool @internal,
                              [AmqpNowaitArgument(null)]
-                             [AmqpFieldMapping("RabbitMQ.Client.Framing.v0_9_1", "noWait")]
                              bool nowait,
                              IDictionary arguments);
 
@@ -186,7 +185,6 @@
         void ExchangeDelete(string exchange,
                             bool ifUnused,
                             [AmqpNowaitArgument(null)]
-                            [AmqpFieldMapping("RabbitMQ.Client.Framing.v0_9_1", "noWait")]
                             bool nowait);
 
         ///<summary>(Spec method) Declare a queue.</summary>
@@ -227,8 +225,6 @@
                             bool exclusive,
                             bool autoDelete,
                             [AmqpNowaitArgument(null)]
-                            [AmqpFieldMapping("RabbitMQ.Client.Framing.v0_9_1",
-                                              "noWait")]
                             bool nowait,
                             IDictionary arguments);
 
@@ -237,8 +233,6 @@
                        string exchange,
                        string routingKey,
                        [AmqpNowaitArgument(null)]
-                       [AmqpFieldMapping("RabbitMQ.Client.Framing.v0_9_1",
-                                         "noWait")]
                        bool nowait,
                        IDictionary arguments);
 
@@ -263,8 +257,6 @@
         [return: AmqpFieldMapping(null, "messageCount")]
         uint QueuePurge(string queue,
                         [AmqpNowaitArgument(null, "0xFFFFFFFF")]
-                        [AmqpFieldMapping("RabbitMQ.Client.Framing.v0_9_1",
-                                          "noWait")]
                         bool nowait);
 
         ///<summary>(Spec method) Delete a queue.</summary>
@@ -278,8 +270,6 @@
                          bool ifUnused,
                          bool ifEmpty,
                          [AmqpNowaitArgument(null, "0xFFFFFFFF")]
-                         [AmqpFieldMapping("RabbitMQ.Client.Framing.v0_9_1",
-                                           "noWait")]
                          bool nowait);
 
         ///<summary>Start a Basic content-class consumer.</summary>
@@ -396,19 +386,11 @@
         void TxRollback();
 
         ///<summary>(Spec method) Enable DTX mode for this session.</summary>
-<<<<<<< HEAD
-        [AmqpMethodDoNotImplement("RabbitMQ.Client.Framing.v0_9_1")]
-        void DtxSelect();
-
-        ///<summary>(Spec method)</summary>
-        [AmqpMethodDoNotImplement("RabbitMQ.Client.Framing.v0_9_1")]
-=======
         [AmqpUnsupported("RabbitMQ.Client.Framing.v0_9_1")]
         void DtxSelect();
 
         ///<summary>(Spec method)</summary>
         [AmqpUnsupported("RabbitMQ.Client.Framing.v0_9_1")]
->>>>>>> 2f17442c
         void DtxStart(string dtxIdentifier);
 
         ///<summary>Close this session.</summary>
@@ -565,8 +547,6 @@
                                    bool noLocal,
                                    bool noAck,
                                    bool exclusive,
-                                   [AmqpFieldMapping("RabbitMQ.Client.Framing.v0_9_1",
-                                                     "noWait")]
                                    bool nowait,
                                    [AmqpUnsupported("RabbitMQ.Client.Framing.v0_8")]
                                    [AmqpFieldMapping("RabbitMQ.Client.Framing.v0_8qpid",
@@ -584,8 +564,6 @@
         [AmqpForceOneWay]
         [AmqpMethodMapping(null, "basic", "cancel")]
         void _Private_BasicCancel(string consumerTag,
-                                  [AmqpFieldMapping("RabbitMQ.Client.Framing.v0_9_1",
-                                                     "noWait")]
                                   bool nowait);
 
         ///<summary>Handle incoming Basic.CancelOk methods.</summary>
@@ -718,20 +696,12 @@
         [AmqpMethodMapping(null, "connection", "open")]
         void _Private_ConnectionOpen(string virtualHost,
                                      [AmqpFieldMapping("RabbitMQ.Client.Framing.v0_9_1", "reserved1")]
-<<<<<<< HEAD
-                                     string capabilities,                                    
-=======
                                      string capabilities,
->>>>>>> 2f17442c
                                      [AmqpFieldMapping("RabbitMQ.Client.Framing.v0_9_1", "reserved2")]
                                      bool insist);
 
         ///<summary>Handle an incoming Connection.OpenOk.</summary>
-<<<<<<< HEAD
-        void HandleConnectionOpenOk([AmqpUnsupported("RabbitMQ.Client.Framing.v0_9_1")]
-=======
         void HandleConnectionOpenOk([AmqpFieldMapping("RabbitMQ.Client.Framing.v0_9_1", "reserved1")]
->>>>>>> 2f17442c
                                     string knownHosts);
 
         ///<summary>Handle an incoming Connection.Redirect.</summary>
